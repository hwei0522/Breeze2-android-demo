package com.mtkresearch.gai_android;

import android.content.ComponentName;
import android.content.Context;
import android.content.Intent;
import android.content.ServiceConnection;
import android.os.IBinder;
import android.net.Uri;
import android.os.Bundle;
import android.text.Editable;
import android.text.TextWatcher;
import android.view.View;
import android.view.ViewGroup;
import android.widget.PopupMenu;
import android.widget.Toast;
import android.widget.ImageButton;
import android.widget.CheckBox;
import android.app.AlertDialog;
import android.widget.TextView;

import androidx.appcompat.app.AppCompatActivity;
import androidx.constraintlayout.widget.ConstraintLayout;
import androidx.drawerlayout.widget.DrawerLayout;
import androidx.recyclerview.widget.LinearLayoutManager;
import androidx.recyclerview.widget.RecyclerView;
import androidx.core.view.GravityCompat;

import com.mtkresearch.gai_android.utils.AudioListAdapter;
import com.mtkresearch.gai_android.utils.ChatHistory;
import com.mtkresearch.gai_android.utils.ChatMediaHandler;
import com.mtkresearch.gai_android.utils.ChatMessageAdapter;
import com.mtkresearch.gai_android.databinding.ActivityChatBinding;
import com.mtkresearch.gai_android.utils.ChatMessage;

import java.io.File;

import com.mtkresearch.gai_android.service.ASREngineService;
import com.mtkresearch.gai_android.service.LLMEngineService;
import com.mtkresearch.gai_android.service.TTSEngineService;
import com.mtkresearch.gai_android.service.VLMEngineService;
import com.mtkresearch.gai_android.utils.IntroDialog;
import com.mtkresearch.gai_android.utils.UiUtils;
import com.mtkresearch.gai_android.utils.AppConstants;

import java.io.IOException;
import android.content.pm.PackageManager;

import java.util.Arrays;
import java.util.List;
import java.util.ArrayList;
import android.util.Log;

import com.mtkresearch.gai_android.utils.FileUtils;
import com.mtkresearch.gai_android.utils.ChatUIStateHandler;
import com.mtkresearch.gai_android.utils.ConversationManager;
import com.mtkresearch.gai_android.utils.ChatHistoryManager;
import com.mtkresearch.gai_android.utils.ChatHistoryAdapter;

import java.text.SimpleDateFormat;
import java.util.Date;
import java.util.Locale;
import java.util.Set;
import android.graphics.Color;

import com.executorch.ModelType;
import com.executorch.PromptFormat;
import com.mtkresearch.gai_android.utils.PromptManager;

import java.util.concurrent.CompletableFuture;
import java.util.concurrent.CountDownLatch;
import java.util.concurrent.TimeUnit;
import java.util.concurrent.ExecutorService;
import java.util.concurrent.Executors;
import java.util.concurrent.Future;
import java.util.concurrent.TimeoutException;
import java.util.concurrent.atomic.AtomicBoolean;
import java.util.concurrent.atomic.AtomicInteger;
import android.os.Handler;
import android.os.Looper;

import com.mtkresearch.gai_android.utils.ModelUtils;

public class ChatActivity extends AppCompatActivity implements ChatMessageAdapter.OnSpeakerClickListener {
    private static final String TAG = AppConstants.CHAT_ACTIVITY_TAG;

    // Request codes
    private static final int PERMISSION_REQUEST_CODE = AppConstants.PERMISSION_REQUEST_CODE;
    private static final int PICK_IMAGE_REQUEST = AppConstants.PICK_IMAGE_REQUEST;
    private static final int CAPTURE_IMAGE_REQUEST = AppConstants.CAPTURE_IMAGE_REQUEST;
    private static final int PICK_FILE_REQUEST = AppConstants.PICK_FILE_REQUEST;

    // Constants for alpha values
    private static final float ENABLED_ALPHA = AppConstants.ENABLED_ALPHA;
    private static final float DISABLED_ALPHA = AppConstants.DISABLED_ALPHA;

    // View Binding
    private ActivityChatBinding binding;

    // Handlers
    private ChatMediaHandler mediaHandler;
    private ChatUIStateHandler uiHandler;
    private ConversationManager conversationManager;
    private ChatHistoryManager historyManager;

    // Adapters
    private ChatMessageAdapter chatAdapter;
    private AudioListAdapter audioListAdapter;
    private ChatHistoryAdapter historyAdapter;

    // Services
    private LLMEngineService llmService;
    private VLMEngineService vlmService;
    private ASREngineService asrService;
    private TTSEngineService ttsService;

    private DrawerLayout drawerLayout;

    private static final int CONVERSATION_HISTORY_MESSAGE_LOOKBACK = AppConstants.CONVERSATION_HISTORY_LOOKBACK;

    // Add promptId field at the top of the class
    private int promptId = 0;

    private int titleTapCount = 0;
    private static final int TAPS_TO_SHOW_MAIN = AppConstants.TAPS_TO_SHOW_MAIN;
    private static final long TAP_TIMEOUT_MS = AppConstants.TAP_TIMEOUT_MS;
    private long lastTapTime = 0;

    // Add these fields at the top of the class with other fields
    private boolean llmServiceReady = false;
    private boolean vlmServiceReady = false;
    private boolean asrServiceReady = false;
    private boolean ttsServiceReady = false;

    // Add a flag to track MTK support status
    private static boolean mtkBackendChecked = false;
    private static boolean mtkBackendSupported = true;

    // Add new fields for initialization state
    private boolean isInitializing = false;
    private final Object initLock = new Object();
    private static final int INIT_DELAY_MS = AppConstants.INIT_DELAY_MS;

    @Override
    protected void onCreate(Bundle savedInstanceState) {
        super.onCreate(savedInstanceState);
        initializeViews();
        initializeHandlers();
        
        // Show intro dialog first, services will initialize after dialog is dismissed
        showIntroDialog();
        
        setupHistoryDrawer();
        historyManager.clearCurrentActiveHistory();
        clearCurrentConversation();
    }

    @Override
    protected void onResume() {
        super.onResume();
        reinitializeLLMIfNeeded();
    }

    @Override
    protected void onPause() {
        super.onPause();
        saveCurrentChat();
        releaseLLMResources();
    }

    @Override
    protected void onDestroy() {
        super.onDestroy();
        // Ensure services are unbound and cleaned up
        try {
            cleanup();
        } catch (Exception e) {
            Log.e(TAG, "Error during cleanup", e);
        }
    }

    private void initializeViews() {
        // First inflate the binding but don't set it as content view yet
        binding = ActivityChatBinding.inflate(getLayoutInflater());
        setContentView(binding.getRoot());
        
        // Ensure input container and toolbar are fully opaque
        binding.inputContainer.setAlpha(1.0f);
        binding.toolbar.setAlpha(1.0f);
        binding.toolbar.setBackgroundColor(getResources().getColor(R.color.background, getTheme()));
        
        // Set input container background to be fully opaque
        binding.inputContainer.setBackgroundResource(R.drawable.bg_input_container);
        binding.inputContainer.setElevation(4f);  // Add elevation to ensure it's above other elements
        
        // Ensure the main content is fully opaque
        binding.mainContent.setAlpha(1.0f);
        binding.mainContent.setBackgroundColor(getResources().getColor(R.color.background, getTheme()));
        
        // Initialize handlers first
        initializeHandlers();
        
        // Then initialize UI components
        initializeChat();
        setupButtons();
        setupInputHandling();
        setupTitleTapCounter();
        
        // Initially disable all interactive components
        updateInteractionState();
    }

    private void initializeHandlers() {
        mediaHandler = new ChatMediaHandler(this);
        uiHandler = new ChatUIStateHandler(binding);
        conversationManager = new ConversationManager();
        historyManager = new ChatHistoryManager(this);
    }

    private void initializeChat() {
        chatAdapter = new ChatMessageAdapter();
        chatAdapter.setSpeakerClickListener(this);
        // Add copy message listener
        chatAdapter.setOnMessageLongClickListener((message, position) -> {
            showMessageOptions(message);
            return true;
        });
        UiUtils.setupChatRecyclerView(binding.recyclerView, chatAdapter);
        
        // Set initial watermark visibility
        updateWatermarkVisibility();
    }

    private void updateWatermarkVisibility() {
        if (binding.watermarkContainer != null) {
            binding.watermarkContainer.setVisibility(
                chatAdapter.getItemCount() == 0 ? View.VISIBLE : View.GONE
            );
        }
    }

    private void setupButtons() {
        setupNavigationButton();
        setupAttachmentButton();
        setupVoiceButton();
        setupSendButton();
        setupNewConversationButton();
    }

    private void setupNavigationButton() {
        View.OnClickListener historyClickListener = v -> {
            if (drawerLayout.isDrawerOpen(GravityCompat.START)) {
                drawerLayout.closeDrawer(GravityCompat.START);
            } else {
                drawerLayout.openDrawer(GravityCompat.START);
            }
        };
        binding.historyButton.setOnClickListener(historyClickListener);
        // Ensure button is initially enabled and clickable
        binding.historyButton.setEnabled(true);
        binding.historyButton.setClickable(true);
    }

    private void setupAttachmentButton() {
        View.OnClickListener attachClickListener = v -> showAttachmentOptions();
        binding.attachButton.setOnClickListener(attachClickListener);
        binding.attachButtonExpanded.setOnClickListener(attachClickListener);
    }

    private void setupVoiceButton() {
        View.OnClickListener voiceClickListener = v -> toggleRecording();
        binding.voiceButton.setOnClickListener(voiceClickListener);
        binding.voiceButtonExpanded.setOnClickListener(voiceClickListener);

        View.OnLongClickListener voiceLongClickListener = v -> {
            showAudioList();
            return true;
        };
        binding.voiceButton.setOnLongClickListener(voiceLongClickListener);
        binding.voiceButtonExpanded.setOnLongClickListener(voiceLongClickListener);

        setupRecordingControls();
    }

    private void setupRecordingControls() {
        binding.recordingInput.cancelRecordingButton.setOnClickListener(v -> {
            stopRecording(false);
        });

        binding.recordingInput.finishRecordingButton.setOnClickListener(v -> {
            stopRecording(true);
        });
    }

    private void setupSendButton() {
        View.OnClickListener sendClickListener = v -> handleSendAction();
        binding.sendButton.setOnClickListener(sendClickListener);
        binding.sendButtonExpanded.setOnClickListener(sendClickListener);

        // Set initial send icon
        binding.sendButton.setBackgroundResource(R.drawable.bg_send_button);
        binding.sendButtonExpanded.setBackgroundResource(R.drawable.bg_send_button);
        
        // Always use send icon when AUDIO_CHAT_ENABLED is false
        if (!AppConstants.AUDIO_CHAT_ENABLED) {
            binding.sendButton.setImageResource(R.drawable.ic_send);
            binding.sendButtonExpanded.setImageResource(R.drawable.ic_send);
            // Hide voice buttons when audio chat is disabled
            binding.voiceButton.setVisibility(View.GONE);
            binding.voiceButtonExpanded.setVisibility(View.GONE);
        } else {
            binding.sendButton.setImageResource(R.drawable.ic_audio_wave);
            binding.sendButtonExpanded.setImageResource(R.drawable.ic_audio_wave);
            // Show voice buttons when audio chat is enabled
            binding.voiceButton.setVisibility(View.VISIBLE);
            binding.voiceButtonExpanded.setVisibility(View.VISIBLE);
        }

        // Initial button state (only if uiHandler is initialized)
        if (uiHandler != null) {
            updateSendButtonState();
        }
    }

    private void setupInputHandling() {
        TextWatcher textWatcher = new TextWatcher() {
            @Override
            public void beforeTextChanged(CharSequence s, int start, int count, int after) {}

            @Override
            public void onTextChanged(CharSequence s, int start, int before, int count) {}

            @Override
            public void afterTextChanged(Editable s) {
                updateSendButtonState();
            }
        };
        binding.messageInput.addTextChangedListener(textWatcher);
        binding.messageInputExpanded.addTextChangedListener(textWatcher);
    }

    private void updateSendButtonState() {
        if (uiHandler == null) return;

        boolean hasText = !uiHandler.getCurrentInputText().trim().isEmpty();
        boolean hasImage = uiHandler.getPendingImageUri() != null;
        boolean shouldEnable = hasText || hasImage || AppConstants.AUDIO_CHAT_ENABLED;

        // Update button state
        binding.sendButton.setEnabled(shouldEnable);
        binding.sendButtonExpanded.setEnabled(shouldEnable);
        
        // Update button appearance
        float alpha = shouldEnable ? ENABLED_ALPHA : DISABLED_ALPHA;
        binding.sendButton.setAlpha(alpha);
        binding.sendButtonExpanded.setAlpha(alpha);

        // Update icon based on content
        if (!AppConstants.AUDIO_CHAT_ENABLED || hasText || hasImage) {
            binding.sendButton.setImageResource(R.drawable.ic_send);
            binding.sendButtonExpanded.setImageResource(R.drawable.ic_send);
        } else {
            binding.sendButton.setImageResource(R.drawable.ic_audio_wave);
            binding.sendButtonExpanded.setImageResource(R.drawable.ic_audio_wave);
        }
    }

    private void setupNewConversationButton() {
        View.OnClickListener newConversationClickListener = v -> {
            // Save current chat if needed
            saveCurrentChat();
            // Clear current conversation
            clearCurrentConversation();
            // Clear active history
            historyManager.clearCurrentActiveHistory();
            // Refresh history list to show the newly saved chat
            refreshHistoryList();
        };
        binding.newConversationButton.setOnClickListener(newConversationClickListener);
        // Ensure button is initially enabled and clickable
        binding.newConversationButton.setEnabled(true);
        binding.newConversationButton.setClickable(true);
    }

    private void startInitialization() {
        synchronized (initLock) {
            if (isInitializing) return;
            isInitializing = true;
        }
        
        // Update UI state immediately when initialization starts
        updateInteractionState();
        
        // Remove overlay animation code and directly start services
        initializeServices();
    }

    private void initializeServices() {
        // Create a single background thread instead of thread pool to reduce memory usage
        Thread initThread = new Thread(() -> {
            android.os.Process.setThreadPriority(android.os.Process.THREAD_PRIORITY_BACKGROUND);
            
            try {
                // Initialize LLM service if enabled
                if (AppConstants.LLM_ENABLED) {
                    initializeLLMService();
                }
                
                // Initialize VLM service if enabled
                if (AppConstants.VLM_ENABLED) {
                    initializeVLMService();
                }
                
                // Initialize ASR and TTS if enabled and audio permission is granted
                if (checkSelfPermission(android.Manifest.permission.RECORD_AUDIO) == PackageManager.PERMISSION_GRANTED) {
                    if (AppConstants.ASR_ENABLED) {
                        initializeASRService();
                    }
                    if (AppConstants.TTS_ENABLED) {
                        initializeTTSService();
                    }
                }
                
                // Update UI on main thread
                new Handler(Looper.getMainLooper()).post(() -> {
                    if (!isFinishing()) {
                        // Mark initialization as complete
                        synchronized (initLock) {
                            isInitializing = false;
                        }
                        updateInteractionState();
                    }
                });
                
            } catch (Exception e) {
                Log.e(TAG, "Error during service initialization", e);
                new Handler(Looper.getMainLooper()).post(() -> {
                    if (!isFinishing()) {
                        Toast.makeText(ChatActivity.this, 
                            "Error initializing services: " + e.getMessage(), 
                            Toast.LENGTH_SHORT).show();
                        // Mark initialization as complete even on error
                        synchronized (initLock) {
                            isInitializing = false;
                        }
                        updateInteractionState();
                    }
                });
            }
        });
        initThread.start();
    }

    private void initializeLLMService() throws Exception {
        CountDownLatch latch = new CountDownLatch(1);
        AtomicBoolean success = new AtomicBoolean(false);
        
        // Prepare LLM intent
        Intent llmIntent = new Intent(this, LLMEngineService.class);
        llmIntent.putExtra("model_path", AppConstants.MODEL_PATH);
        String preferredBackend = ModelUtils.getPreferredBackend();
        llmIntent.putExtra("preferred_backend", preferredBackend);
        
        // Show status on main thread
        new Handler(Looper.getMainLooper()).post(() -> {
            if (!isFinishing()) {
                Toast.makeText(ChatActivity.this, 
                    "Initializing model with " + preferredBackend.toUpperCase() + " backend...", 
                    Toast.LENGTH_SHORT).show();
            }
        });
        
        // Bind service on main thread
        new Handler(Looper.getMainLooper()).post(() -> {
            try {
                startService(llmIntent);
                if (bindService(llmIntent, llmConnection, Context.BIND_AUTO_CREATE)) {
                    success.set(true);
                }
            } catch (Exception e) {
                Log.e(TAG, "Error binding LLM service", e);
            } finally {
                latch.countDown();
            }
        });
        
        // Wait with timeout
        if (!latch.await(10, TimeUnit.SECONDS)) {
            throw new TimeoutException("LLM service binding timed out");
        }
        
        if (!success.get()) {
            throw new Exception("LLM service binding failed");
        }
        
        // Add delay to allow service to start
        Thread.sleep(1000);
    }

    private void initializeVLMService() throws Exception {
        CountDownLatch latch = new CountDownLatch(1);
        
        new Handler(Looper.getMainLooper()).post(() -> {
            try {
                bindService(new Intent(this, VLMEngineService.class),
                    vlmConnection, Context.BIND_AUTO_CREATE);
            } finally {
                latch.countDown();
            }
        });
        
        latch.await(5, TimeUnit.SECONDS);
    }

    private void initializeASRService() throws Exception {
        CountDownLatch latch = new CountDownLatch(1);
        Log.d(TAG, "Starting ASR service initialization...");
        
        new Handler(Looper.getMainLooper()).post(() -> {
            try {
                Intent asrIntent = new Intent(this, ASREngineService.class);
                startService(asrIntent);
                if (!bindService(asrIntent, asrConnection, Context.BIND_AUTO_CREATE)) {
                    Log.e(TAG, "Failed to bind ASR service");
                    asrServiceReady = false;
                }
            } catch (Exception e) {
                Log.e(TAG, "Error binding ASR service", e);
                asrServiceReady = false;
            } finally {
                latch.countDown();
            }
        });
        
        if (!latch.await(5, TimeUnit.SECONDS)) {
            Log.e(TAG, "ASR service initialization timed out");
            asrServiceReady = false;
            throw new TimeoutException("ASR service initialization timed out");
        }
    }

    private void initializeTTSService() throws Exception {
        CountDownLatch latch = new CountDownLatch(1);
        Log.d(TAG, "Starting TTS service initialization...");
        
        new Handler(Looper.getMainLooper()).post(() -> {
            try {
                Intent ttsIntent = new Intent(this, TTSEngineService.class);
                startService(ttsIntent);
                if (!bindService(ttsIntent, ttsConnection, Context.BIND_AUTO_CREATE)) {
                    Log.e(TAG, "Failed to bind TTS service");
                    ttsServiceReady = false;
                }
            } catch (Exception e) {
                Log.e(TAG, "Error binding TTS service", e);
                ttsServiceReady = false;
            } finally {
                latch.countDown();
            }
        });
        
        if (!latch.await(5, TimeUnit.SECONDS)) {
            Log.e(TAG, "TTS service initialization timed out");
            ttsServiceReady = false;
            throw new TimeoutException("TTS service initialization timed out");
        }
    }

    private void handleSendAction() {
        if (uiHandler == null) return;

        String message = uiHandler.getCurrentInputText();
        Uri pendingImage = uiHandler.getPendingImageUri();

        if (!message.isEmpty() || pendingImage != null) {
            if (pendingImage != null) {
                handleImageMessage(pendingImage, message);
            } else {
                handleTextMessage(message);
            }
            uiHandler.clearInput();
<<<<<<< HEAD
        } else if (AppConstants.AUDIO_CHAT_ENABLED) {
            // Only start audio chat if AUDIO_CHAT_ENABLED is true and there's no pending text/image
=======
        } else if (AppConstants.AUDIO_CHAT_ENABLED && AppConstants.ASR_ENABLED) {
            // Only start audio chat if both AUDIO_CHAT_ENABLED and ASR_ENABLED are true
>>>>>>> 7bb89a26
            startAudioChat();
        } else if (AppConstants.AUDIO_CHAT_ENABLED) {
            // Show a message if audio chat is enabled but ASR is disabled
            Toast.makeText(this, "Speech recognition is disabled", Toast.LENGTH_SHORT).show();
        }
    }

    private void handleTextMessage(String message) {
        if (message.trim().isEmpty()) return;
        
        // Hide keyboard
        hideKeyboard();
        
        // Add user message to conversation
        ChatMessage userMessage = new ChatMessage(message, true);
        userMessage.setPromptId(promptId);
        conversationManager.addMessage(userMessage);
        chatAdapter.addMessage(userMessage);
        
        // Hide watermark when conversation starts
        updateWatermarkVisibility();
        
        // Create empty AI message with loading indicator
        ChatMessage aiMessage = new ChatMessage("Thinking...", false);
        aiMessage.setPromptId(promptId);
        // Don't add the "Thinking..." message to conversation history yet
        chatAdapter.addMessage(aiMessage);
        
        // Save chat after adding both messages
        saveCurrentChat();
        
        // Change send buttons to stop icons
        setSendButtonsAsStop(true);
        
        // Generate AI response with formatted prompt
        if (llmService != null) {
            String formattedPrompt = getFormattedPrompt(message);
            
            llmService.generateStreamingResponse(formattedPrompt, new LLMEngineService.StreamingResponseCallback() {
                private final StringBuilder currentResponse = new StringBuilder();
                private boolean hasReceivedResponse = false;
                private boolean isGenerating = true;

                @Override
                public void onToken(String token) {
                    if (!isGenerating || token == null || token.isEmpty()) {
                        return;
                    }

                    if (!hasReceivedResponse) {
                        // Add the AI message to conversation history only when we get the first real response
                        hasReceivedResponse = true;
                        conversationManager.addMessage(aiMessage);
                    }

                    runOnUiThread(() -> {
                        currentResponse.append(token);
                        aiMessage.updateText(currentResponse.toString());
                        chatAdapter.notifyItemChanged(chatAdapter.getItemCount() - 1);
                        UiUtils.scrollToLatestMessage(binding.recyclerView, chatAdapter.getItemCount(), false);
                    });
                }
            }).thenAccept(finalResponse -> {
                runOnUiThread(() -> {
                    if (finalResponse != null && !finalResponse.equals(AppConstants.LLM_DEFAULT_ERROR_RESPONSE)) {
                        String response = finalResponse.trim();
                        // Only update with error message if we haven't received any real response
                        if (response.isEmpty() && !aiMessage.hasContent()) {
                            aiMessage.updateText("I apologize, but I couldn't generate a proper response. Please try rephrasing your question.");
                        } else if (!response.isEmpty()) {
                            aiMessage.updateText(finalResponse);
                        }
                        // Increment promptId after successful response
                        promptId++;
                    } else {
                        // Only show error if we haven't received any content
                        if (!aiMessage.hasContent()) {
                            aiMessage.updateText("I apologize, but I encountered an issue generating a response. Please try again.");
                        }
                    }
                    
                    chatAdapter.notifyItemChanged(chatAdapter.getItemCount() - 1);
                    UiUtils.scrollToLatestMessage(binding.recyclerView, chatAdapter.getItemCount(), true);
                    setSendButtonsAsStop(false);
                    
                    // Only save and refresh after AI response is complete
                    saveCurrentChat();
                    refreshHistoryList();
                });
            }).exceptionally(throwable -> {
                Log.e(TAG, "Error generating response", throwable);
                runOnUiThread(() -> {
                    // Only show error if we haven't received any content
                    if (!aiMessage.hasContent()) {
                        aiMessage.updateText("Error: Unable to generate response. Please try again later.");
                    }
                    chatAdapter.notifyItemChanged(chatAdapter.getItemCount() - 1);
                    Toast.makeText(ChatActivity.this, "Error generating response", Toast.LENGTH_SHORT).show();
                    setSendButtonsAsStop(false);
                });
                return null;
            });
        }
    }

    private void setSendButtonsAsStop(boolean isStop) {
        runOnUiThread(() -> {
            // Update UI state
            uiHandler.setGeneratingState(isStop);
            
            // Update click listeners
            View.OnClickListener listener = isStop ? 
                v -> {
                    if (llmService != null) {
                        llmService.stopGeneration();
                        setSendButtonsAsStop(false);
                    }
                } :
                v -> handleSendAction();

            binding.sendButton.setOnClickListener(listener);
            binding.sendButtonExpanded.setOnClickListener(listener);
        });
    }

    private void handleImageMessage(Uri imageUri, String message) {
        ChatMessage userMessage = new ChatMessage(message, true);
        userMessage.setImageUri(imageUri);
        conversationManager.addMessage(userMessage);
        chatAdapter.addMessage(userMessage);
        
        if (vlmService != null) {
            vlmService.analyzeImage(imageUri, message)
                .thenAccept(response -> {
                    runOnUiThread(() -> {
                        ChatMessage aiMessage = new ChatMessage(response, false);
                        conversationManager.addMessage(aiMessage);
                        chatAdapter.addMessage(aiMessage);
                        UiUtils.scrollToLatestMessage(binding.recyclerView, chatAdapter.getItemCount(), true);
                    });
                })
                .exceptionally(throwable -> {
                    Log.e(TAG, "Error analyzing image", throwable);
                    runOnUiThread(() -> Toast.makeText(this, "Error analyzing image", Toast.LENGTH_SHORT).show());
                    return null;
                });
        }
    }

    private void toggleRecording() {
        // Skip if ASR is disabled
        if (!AppConstants.ASR_ENABLED) {
            Toast.makeText(this, "Speech recognition is disabled", Toast.LENGTH_SHORT).show();
            return;
        }

        if (!hasAudioPermission()) {
            requestPermissions(new String[]{android.Manifest.permission.RECORD_AUDIO}, 
                PERMISSION_REQUEST_CODE);
            return;
        }

        if (mediaHandler.isRecording()) {
            stopRecording(true);
        } else {
            startRecording();
        }
    }

    private void startRecording() {
        if (asrService == null) {
            Toast.makeText(this, "ASR service not ready", Toast.LENGTH_SHORT).show();
            return;
        }

        // Start ASR service first
        asrService.startListening(result -> {
            runOnUiThread(() -> {
                if (result.startsWith("Partial: ")) {
                    String partialText = result.substring(9);
                    binding.messageInput.setText(partialText);
                } else if (!result.startsWith("Error: ") && !result.equals("Ready for speech...")) {
                    binding.messageInput.setText(result);
                    binding.messageInputExpanded.setText(result);
                    uiHandler.updateSendButtonState();
                    stopRecording(false);
                } else if (result.startsWith("Error: ")) {
                    Toast.makeText(this, result, Toast.LENGTH_SHORT).show();
                    stopRecording(false);
                }
            });
        });

        // Then start audio recording
        mediaHandler.startRecording();
        uiHandler.updateRecordingState(true);
    }

    private void stopRecording(boolean shouldSave) {
        if (asrService != null) {
            asrService.stopListening();
        }
        mediaHandler.stopRecording(shouldSave);
        uiHandler.updateRecordingState(false);
    }

    private void showAttachmentOptions() {
        PopupMenu popup = new PopupMenu(this, 
            binding.expandedInput.getVisibility() == View.VISIBLE ? 
            binding.attachButtonExpanded : binding.attachButton);

        popup.getMenu().add(0, 1, 0, "Attach Photos");
        popup.getMenu().add(0, 2, 0, "Take Photo");
        popup.getMenu().add(0, 3, 0, "Attach Files");

        popup.setOnMenuItemClickListener(item -> {
            switch (item.getItemId()) {
                case 1:
                    startActivityForResult(mediaHandler.createImageSelectionIntent(), PICK_IMAGE_REQUEST);
                    break;
                case 2:
                    handleCameraCapture();
                    break;
                case 3:
                    startActivityForResult(mediaHandler.createFileSelectionIntent(), PICK_FILE_REQUEST);
                    break;
            }
            return true;
        });

        popup.show();
    }

    private void handleCameraCapture() {
        if (checkSelfPermission(android.Manifest.permission.CAMERA) != PackageManager.PERMISSION_GRANTED) {
            requestPermissions(new String[]{android.Manifest.permission.CAMERA}, PERMISSION_REQUEST_CODE);
            return;
        }

        try {
            Intent intent = mediaHandler.createCameraCaptureIntent();
            if (intent != null) {
                startActivityForResult(intent, CAPTURE_IMAGE_REQUEST);
            }
        } catch (IOException e) {
            Log.e(TAG, "Error creating camera intent", e);
            Toast.makeText(this, "Error launching camera", Toast.LENGTH_SHORT).show();
        }
    }

    private void showAudioList() {
        File[] files = FileUtils.getAudioRecordings(this);
        if (files == null || files.length == 0) {
            Toast.makeText(this, "No recordings found", Toast.LENGTH_SHORT).show();
            return;
        }

        Arrays.sort(files, (f1, f2) -> Long.compare(f2.lastModified(), f1.lastModified()));
        List<File> audioFiles = new ArrayList<>(Arrays.asList(files));

        UiUtils.showAudioListDialog(this, audioFiles, new AudioListAdapter.OnAudioActionListener() {
            @Override
            public void onReplayClick(File file) {
                // TODO: Implement audio playback
            }

            @Override
            public void onDeleteClick(File file) {
                if (file.delete()) {
                    Toast.makeText(ChatActivity.this, "Recording deleted", Toast.LENGTH_SHORT).show();
                }
            }
        });
    }

    private void navigateToHome() {
        Intent intent = new Intent(this, MainActivity.class);
        intent.addFlags(Intent.FLAG_ACTIVITY_CLEAR_TOP | Intent.FLAG_ACTIVITY_NEW_TASK);
        startActivity(intent);
        finish();
    }

    private void startAudioChat() {
        Intent intent = new Intent(this, AudioChatActivity.class);
        startActivity(intent);
    }

    @Override
    protected void onActivityResult(int requestCode, int resultCode, Intent data) {
        super.onActivityResult(requestCode, resultCode, data);
        if (resultCode != RESULT_OK) return;

        switch (requestCode) {
            case PICK_IMAGE_REQUEST:
                if (data != null && data.getData() != null) {
                    uiHandler.setImagePreview(data.getData());
                }
                break;
            case CAPTURE_IMAGE_REQUEST:
                if (mediaHandler.getCurrentPhotoPath() != null) {
                    uiHandler.setImagePreview(Uri.fromFile(new File(mediaHandler.getCurrentPhotoPath())));
                }
                break;
            case PICK_FILE_REQUEST:
                if (data != null && data.getData() != null) {
                    ChatMessage fileMessage = mediaHandler.handleSelectedFile(data.getData());
                    if (fileMessage != null) {
                        chatAdapter.addMessage(fileMessage);
                    }
                }
                break;
        }
    }

    @Override
    public void onRequestPermissionsResult(int requestCode, String[] permissions, int[] grantResults) {
        super.onRequestPermissionsResult(requestCode, permissions, grantResults);
        if (requestCode == PERMISSION_REQUEST_CODE && grantResults.length > 0) {
            if (grantResults[0] == PackageManager.PERMISSION_GRANTED) {
                if (permissions[0].equals(android.Manifest.permission.CAMERA)) {
                    handleCameraCapture();
                } else if (permissions[0].equals(android.Manifest.permission.RECORD_AUDIO)) {
                    // Only start initialization if ASR is enabled
                    if (AppConstants.ASR_ENABLED) {
                        startInitialization();
                    }
                }
            } else {
                String message = permissions[0].equals(android.Manifest.permission.CAMERA) ?
                    "Camera permission is required for taking photos" :
                    "Microphone permission is required for voice input";
                Toast.makeText(this, message, Toast.LENGTH_SHORT).show();
            }
        }
    }

    @Override
    public void onSpeakerClick(String messageText) {
        if (ttsService == null) {
            Toast.makeText(this, "Text-to-speech service not available", Toast.LENGTH_SHORT).show();
            return;
        }

        if (!ttsService.isReady()) {
            Toast.makeText(this, "Text-to-speech is still initializing...", Toast.LENGTH_SHORT).show();
            return;
        }

        // Show loading state
        Toast.makeText(this, "Converting text to speech...", Toast.LENGTH_SHORT).show();

        // Run TTS in background
        CompletableFuture.runAsync(() -> {
            try {
                ttsService.speak(messageText)
                    .thenRun(() -> {
                        // Success - no need for notification
                    })
                    .exceptionally(throwable -> {
                        Log.e(TAG, "Error converting text to speech", throwable);
                        runOnUiThread(() -> Toast.makeText(this, 
                            "Error playing audio", Toast.LENGTH_SHORT).show());
                        return null;
                    });
            } catch (Exception e) {
                Log.e(TAG, "Error initiating text to speech", e);
                runOnUiThread(() -> Toast.makeText(this, 
                    "Error starting audio playback", Toast.LENGTH_SHORT).show());
            }
        }).exceptionally(throwable -> {
            Log.e(TAG, "Error in TTS background task", throwable);
            return null;
        });
    }

    private void cleanup() {
        // Run cleanup in background to prevent ANR
        CompletableFuture.runAsync(() -> {
            try {
                // Save current chat before cleanup
                saveCurrentChat();
                
                // Unbind services with timeout
                ExecutorService cleanupExecutor = Executors.newSingleThreadExecutor();
                Future<?> cleanupFuture = cleanupExecutor.submit(() -> {
                    unbindAllServices();
                });
                
                try {
                    cleanupFuture.get(5, TimeUnit.SECONDS);
                } catch (TimeoutException e) {
                    Log.w(TAG, "Service unbinding timed out", e);
                    cleanupFuture.cancel(true);
                }
                
                cleanupExecutor.shutdownNow();
                
                // Release other resources
                mediaHandler.release();
                binding = null;
                conversationManager = null;
                historyManager = null;
                historyAdapter = null;
                drawerLayout = null;
                
                // Force garbage collection
                System.gc();
                
            } catch (Exception e) {
                Log.e(TAG, "Error during cleanup", e);
            }
        });
    }

    private void unbindAllServices() {
        if (llmService != null) {
            llmService.releaseResources();
            unbindService(llmConnection);
        }
        if (vlmService != null) unbindService(vlmConnection);
        if (asrService != null) unbindService(asrConnection);
        if (ttsService != null) unbindService(ttsConnection);
    }

    private void releaseLLMResources() {
        if (llmService != null) {
            llmService.releaseResources();
        }
    }

    private void reinitializeLLMIfNeeded() {
        if (llmService != null && !llmService.isReady()) {
            llmService.initialize()
                .thenAccept(success -> {
                    if (!success) {
                        Log.e(TAG, "Failed to reinitialize LLM");
                        runOnUiThread(() -> Toast.makeText(this, "Failed to reinitialize LLM", Toast.LENGTH_SHORT).show());
                    }
                });
        }
    }

    // Service Connections
    private final ServiceConnection llmConnection = new ServiceConnection() {
        @Override
        public void onServiceConnected(ComponentName name, IBinder service) {
            llmService = ((LLMEngineService.LocalBinder) service).getService();
            if (llmService != null) {
                Toast.makeText(ChatActivity.this, "Initializing model...", Toast.LENGTH_SHORT).show();
                
                llmService.initialize().thenAccept(success -> {
                    llmServiceReady = success;
                    if (success) {
                        runOnUiThread(() -> {
                            String modelName = llmService.getModelName();
                            String backend = llmService.getCurrentBackend();
                            if (modelName != null && !modelName.isEmpty()) {
                                String displayText = String.format("%s (%s)", modelName, ModelUtils.getBackendDisplayName(backend));
                                binding.modelNameText.setText(displayText);
                                binding.modelNameText.setTextColor(getResources().getColor(R.color.text_primary, getTheme()));
                            } else {
                                binding.modelNameText.setText("Unknown model");
                            }
                            updateInteractionState();
                        });
                    } else {
                        runOnUiThread(() -> {
                            binding.modelNameText.setText("Model error");
                            binding.modelNameText.setTextColor(getResources().getColor(R.color.error, getTheme()));
                            Toast.makeText(ChatActivity.this, "Failed to initialize model", Toast.LENGTH_SHORT).show();
                            updateInteractionState();
                        });
                    }
                }).exceptionally(throwable -> {
                    Log.e(TAG, "Error initializing model", throwable);
                    llmServiceReady = false;
                    runOnUiThread(() -> {
                        binding.modelNameText.setText("Model error");
                        binding.modelNameText.setTextColor(getResources().getColor(R.color.error, getTheme()));
                        Toast.makeText(ChatActivity.this, "Error initializing model", Toast.LENGTH_SHORT).show();
                        updateInteractionState();
                    });
                    return null;
                });
            }
        }

        @Override
        public void onServiceDisconnected(ComponentName name) {
            llmService = null;
            llmServiceReady = false;
            runOnUiThread(() -> {
                binding.modelNameText.setText("Model disconnected");
                binding.modelNameText.setTextColor(getResources().getColor(R.color.error, getTheme()));
                Toast.makeText(ChatActivity.this, "Model service disconnected", Toast.LENGTH_SHORT).show();
                updateInteractionState();
            });
        }
    };

    private final ServiceConnection vlmConnection = new ServiceConnection() {
        @Override
        public void onServiceConnected(ComponentName name, IBinder service) {
            vlmService = ((VLMEngineService.LocalBinder) service).getService();
            vlmServiceReady = vlmService != null;
            updateInteractionState();
        }

        @Override
        public void onServiceDisconnected(ComponentName name) {
            vlmService = null;
            vlmServiceReady = false;
            updateInteractionState();
        }
    };

    private final ServiceConnection asrConnection = new ServiceConnection() {
        @Override
        public void onServiceConnected(ComponentName name, IBinder service) {
            Log.d(TAG, "ASR service connected");
            asrService = ((ASREngineService.LocalBinder) service).getService();
            if (asrService != null) {
                asrService.initialize().thenAccept(success -> {
                    asrServiceReady = success;
                    Log.d(TAG, "ASR initialization " + (success ? "successful" : "failed"));
                    if (!success) {
                        runOnUiThread(() -> Toast.makeText(ChatActivity.this, 
                            "ASR initialization failed", Toast.LENGTH_SHORT).show());
                    }
                    updateInteractionState();
                }).exceptionally(throwable -> {
                    Log.e(TAG, "Error initializing ASR", throwable);
                    asrServiceReady = false;
                    runOnUiThread(() -> Toast.makeText(ChatActivity.this, 
                        "Error initializing ASR: " + throwable.getMessage(), 
                        Toast.LENGTH_SHORT).show());
                    updateInteractionState();
                    return null;
                });
            }
        }

        @Override
        public void onServiceDisconnected(ComponentName name) {
            Log.d(TAG, "ASR service disconnected");
            asrService = null;
            asrServiceReady = false;
            updateInteractionState();
        }
    };

    private final ServiceConnection ttsConnection = new ServiceConnection() {
        @Override
        public void onServiceConnected(ComponentName name, IBinder service) {
            Log.d(TAG, "TTS service connected");
            ttsService = ((TTSEngineService.LocalBinder) service).getService();
            if (ttsService != null) {
                runOnUiThread(() -> Toast.makeText(ChatActivity.this, 
                    "Initializing text-to-speech...", Toast.LENGTH_SHORT).show());
                
                CompletableFuture.runAsync(() -> {
                    try {
                        ttsService.initialize()
                            .thenAccept(success -> {
                                ttsServiceReady = success;
                                Log.d(TAG, "TTS initialization " + (success ? "successful" : "failed"));
                                if (success) {
                                    runOnUiThread(() -> Toast.makeText(ChatActivity.this, 
                                        "Text-to-speech ready", Toast.LENGTH_SHORT).show());
                                } else {
                                    runOnUiThread(() -> Toast.makeText(ChatActivity.this, 
                                        "Failed to initialize text-to-speech", Toast.LENGTH_SHORT).show());
                                }
                                updateInteractionState();
                            })
                            .exceptionally(throwable -> {
                                Log.e(TAG, "Error initializing TTS", throwable);
                                ttsServiceReady = false;
                                runOnUiThread(() -> {
                                    Toast.makeText(ChatActivity.this, 
                                        "Error initializing text-to-speech: " + throwable.getMessage(), 
                                        Toast.LENGTH_SHORT).show();
                                    updateInteractionState();
                                });
                                return null;
                            });
                    } catch (Exception e) {
                        Log.e(TAG, "Error starting TTS initialization", e);
                        ttsServiceReady = false;
                        updateInteractionState();
                    }
                });
            }
        }

        @Override
        public void onServiceDisconnected(ComponentName name) {
            Log.d(TAG, "TTS service disconnected");
            ttsService = null;
            ttsServiceReady = false;
            updateInteractionState();
        }
    };

    // Add this new method to handle keyboard hiding
    private void hideKeyboard() {
        View view = getCurrentFocus();
        if (view != null) {
            android.view.inputmethod.InputMethodManager imm = (android.view.inputmethod.InputMethodManager)
                    getSystemService(Context.INPUT_METHOD_SERVICE);
            imm.hideSoftInputFromWindow(view.getWindowToken(), 0);
        }
    }

    private void setupHistoryDrawer() {
        drawerLayout = binding.drawerLayout;
        historyManager = new ChatHistoryManager(this);
        historyAdapter = new ChatHistoryAdapter();
        
        // Configure drawer to slide the main content
        drawerLayout.setScrimColor(Color.TRANSPARENT);
        drawerLayout.setDrawerElevation(0f);
        
        // Enable sliding content behavior
        drawerLayout.setDrawerLockMode(DrawerLayout.LOCK_MODE_UNLOCKED);
        
        // Set drawer listener for animation and dimming effect
        drawerLayout.addDrawerListener(new DrawerLayout.SimpleDrawerListener() {
            private final View mainContent = binding.getRoot().findViewById(R.id.mainContent);
            private final View contentOverlay = binding.getRoot().findViewById(R.id.contentOverlay);

            @Override
            public void onDrawerSlide(View drawerView, float slideOffset) {
                // Move the main content with the drawer
                mainContent.setTranslationX(drawerView.getWidth() * slideOffset);
                
                // Show and update overlay opacity
                if (slideOffset > 0) {
                    contentOverlay.setVisibility(View.VISIBLE);
                    contentOverlay.setAlpha(0.6f * slideOffset);
                } else {
                    contentOverlay.setVisibility(View.GONE);
                }
            }

            @Override
            public void onDrawerClosed(View drawerView) {
                contentOverlay.setVisibility(View.GONE);
                contentOverlay.setAlpha(0f);
                
                // Exit selection mode when drawer is closed
                if (historyAdapter.isSelectionMode() && historyAdapter.getSelectedHistories().isEmpty()) {
                    exitSelectionMode();
                }
            }

            @Override
            public void onDrawerStateChanged(int newState) {
                // Handle back press in selection mode
                if (newState == DrawerLayout.STATE_DRAGGING && historyAdapter.isSelectionMode()) {
                    if (historyAdapter.getSelectedHistories().isEmpty()) {
                        exitSelectionMode();
                    }
                }
            }
        });
        
        RecyclerView historyRecyclerView = findViewById(R.id.historyRecyclerView);
        historyRecyclerView.setLayoutManager(new LinearLayoutManager(this));
        historyRecyclerView.setAdapter(historyAdapter);

        ImageButton deleteButton = findViewById(R.id.deleteHistoryButton);
        CheckBox selectAllCheckbox = findViewById(R.id.selectAllCheckbox);

        deleteButton.setOnClickListener(v -> {
            if (historyAdapter.isSelectionMode()) {
                // If in selection mode and has selections, show delete confirmation
                Set<String> selectedIds = historyAdapter.getSelectedHistories();
                if (!selectedIds.isEmpty()) {
                    showDeleteConfirmation();
                } else {
                    // Exit selection mode if no histories are selected
                    exitSelectionMode();
                }
            } else {
                // Enter selection mode
                historyAdapter.setSelectionMode(true);
                selectAllCheckbox.setVisibility(View.VISIBLE);
                deleteButton.setImageResource(R.drawable.ic_delete);
            }
        });

        // Update delete button appearance when selection changes
        historyAdapter.setOnSelectionChangeListener(selectedCount -> {
            if (selectedCount > 0) {
                deleteButton.setColorFilter(getResources().getColor(R.color.error, getTheme()));
            } else {
                deleteButton.clearColorFilter();
            }
        });

        selectAllCheckbox.setOnCheckedChangeListener((buttonView, isChecked) -> {
            historyAdapter.selectAll(isChecked);
        });

        // Load and display chat histories
        refreshHistoryList();

        // Set click listener for history items
        historyAdapter.setOnHistoryClickListener(history -> {
            // First save the current conversation if it exists
            saveCurrentChat();
            
            // Clear the current conversation display
            clearCurrentConversation();
            
            // Load the selected chat history
            for (ChatMessage message : history.getMessages()) {
                conversationManager.addMessage(message);
                chatAdapter.addMessage(message);
            }
            
            // Set this as the current active history
            historyManager.setCurrentActiveHistory(history);
            drawerLayout.closeDrawers();
            updateWatermarkVisibility();
        });
    }

    private void showDeleteConfirmation() {
        Set<String> selectedIds = historyAdapter.getSelectedHistories();
        if (selectedIds.isEmpty()) {
            Toast.makeText(this, "No histories selected", Toast.LENGTH_SHORT).show();
            return;
        }

        new AlertDialog.Builder(this)
            .setTitle("Delete Selected Histories")
            .setMessage("Are you sure you want to delete " + selectedIds.size() + " selected histories?")
            .setPositiveButton("Delete", (dialog, which) -> {
                // Delete selected histories
                for (String id : selectedIds) {
                    historyManager.deleteHistory(id);
                    // If the deleted history was the current active one, clear the conversation
                    ChatHistory currentHistory = historyManager.getCurrentActiveHistory();
                    if (currentHistory != null && currentHistory.getId().equals(id)) {
                        historyManager.clearCurrentActiveHistory();
                        clearCurrentConversation();
                    }
                }
                
                // Exit selection mode and refresh the list
                exitSelectionMode();
                refreshHistoryList();
                Toast.makeText(this, selectedIds.size() > 1 ? 
                     "Selected histories deleted" : "History deleted", Toast.LENGTH_SHORT).show();
            })
            .setNegativeButton("Cancel", null)
            .show();
    }

    private void exitSelectionMode() {
        historyAdapter.setSelectionMode(false);
        findViewById(R.id.selectAllCheckbox).setVisibility(View.GONE);
        ImageButton deleteButton = findViewById(R.id.deleteHistoryButton);
        deleteButton.setImageResource(R.drawable.ic_delete);
        deleteButton.clearColorFilter();  // Remove the tint
    }

    @Override
    public void onBackPressed() {
        if (drawerLayout.isDrawerOpen(GravityCompat.START) && historyAdapter.isSelectionMode()) {
            exitSelectionMode();
            return;
        }
        super.onBackPressed();
    }

    private void refreshHistoryList() {
        List<ChatHistory> histories = historyManager.loadAllHistories();
        historyAdapter.setHistories(histories);
    }

    private void saveCurrentChat() {
        List<ChatMessage> messages = conversationManager.getMessages();
        if (!messages.isEmpty()) {
            // Use first message as title, or a default title if it's empty
            String title = messages.get(0).getText();
            if (title.isEmpty() || title.length() > 50) {
                title = "Chat " + new SimpleDateFormat("yyyy-MM-dd HH:mm", 
                    Locale.getDefault()).format(new Date());
            }
            
            // Create or update history
            historyManager.createNewHistory(title, messages);
        }
    }

    private void clearCurrentConversation() {
        // Clear the conversation manager
        conversationManager.clearMessages();
        // Clear the chat adapter
        chatAdapter.clearMessages();
        // Update watermark visibility
        updateWatermarkVisibility();
    }

    private String getFormattedPrompt(String userMessage) {
        // Get messages excluding the current message
        List<ChatMessage> allMessages = conversationManager.getMessages();
        List<ChatMessage> historyMessages = new ArrayList<>();
        
        if (!allMessages.isEmpty()) {
            // Get messages up to but not including the last one (which would be the current query)
            int endIndex = allMessages.size() - 1;
            int startIndex = Math.max(0, endIndex - (CONVERSATION_HISTORY_MESSAGE_LOOKBACK * 2));
            for (int i = startIndex; i < endIndex; i++) {
                historyMessages.add(allMessages.get(i));
            }
        }
        
        // Use PromptManager to format the complete prompt
        return PromptManager.formatCompletePrompt(userMessage, historyMessages, ModelType.LLAMA_3_2);
    }

    private void setupTitleTapCounter() {
        binding.modelNameText.setOnClickListener(v -> {
            long currentTime = System.currentTimeMillis();
            if (currentTime - lastTapTime > TAP_TIMEOUT_MS) {
                titleTapCount = 0;
            }
            lastTapTime = currentTime;
            
            titleTapCount++;
            if (titleTapCount == TAPS_TO_SHOW_MAIN) {
                titleTapCount = 0;
                // Launch MainActivity
                Intent intent = new Intent(this, MainActivity.class);
                startActivity(intent);
            } else if (titleTapCount >= TAPS_TO_SHOW_MAIN - 2) {
                // Show feedback when close to activation
                int remaining = TAPS_TO_SHOW_MAIN - titleTapCount;
                Toast.makeText(this, remaining + " more tap" + (remaining == 1 ? "" : "s") + "...", 
                    Toast.LENGTH_SHORT).show();
            }
        });
    }

    private void showMessageOptions(ChatMessage message) {
        PopupMenu popup = new PopupMenu(this, binding.recyclerView);
        popup.getMenu().add(0, 1, 0, "Copy text");
        if (message.hasImage()) {
            popup.getMenu().add(0, 2, 0, "Save image");
        }

        popup.setOnMenuItemClickListener(item -> {
            switch (item.getItemId()) {
                case 1:
                    // Copy text to clipboard
                    android.content.ClipboardManager clipboard = 
                        (android.content.ClipboardManager) getSystemService(Context.CLIPBOARD_SERVICE);
                    android.content.ClipData clip = 
                        android.content.ClipData.newPlainText("Message", message.getText());
                    clipboard.setPrimaryClip(clip);
                    Toast.makeText(this, "Text copied to clipboard", Toast.LENGTH_SHORT).show();
                    return true;
                case 2:
                    // Save image
                    if (message.hasImage()) {
                        saveImage(message.getImageUri());
                    }
                    return true;
            }
            return false;
        });

        popup.show();
    }

    private void saveImage(Uri imageUri) {
        try {
            // Create a copy of the image in the Pictures directory
            String timestamp = new SimpleDateFormat("yyyyMMdd_HHmmss", Locale.getDefault()).format(new Date());
            String fileName = "GAI_" + timestamp + ".jpg";
            
            // Get the content resolver
            android.content.ContentResolver resolver = getContentResolver();
            
            // Create image collection for API 29 and above
            android.content.ContentValues values = new android.content.ContentValues();
            values.put(android.provider.MediaStore.Images.Media.DISPLAY_NAME, fileName);
            values.put(android.provider.MediaStore.Images.Media.MIME_TYPE, "image/jpeg");
            values.put(android.provider.MediaStore.Images.Media.RELATIVE_PATH, 
                android.os.Environment.DIRECTORY_PICTURES);

            // Insert the image
            Uri destUri = resolver.insert(android.provider.MediaStore.Images.Media.EXTERNAL_CONTENT_URI, values);
            if (destUri != null) {
                try (java.io.InputStream in = resolver.openInputStream(imageUri);
                     java.io.OutputStream out = resolver.openOutputStream(destUri)) {
                    if (in != null && out != null) {
                        byte[] buffer = new byte[8192];
                        int read;
                        while ((read = in.read(buffer)) != -1) {
                            out.write(buffer, 0, read);
                        }
                        Toast.makeText(this, "Image saved to Pictures", Toast.LENGTH_SHORT).show();
                    }
                }
            }
        } catch (Exception e) {
            Log.e(TAG, "Error saving image", e);
            Toast.makeText(this, "Error saving image", Toast.LENGTH_SHORT).show();
        }
    }

    private void updateInteractionState() {
        // Check initialization state
        boolean isInitializationInProgress;
        synchronized (initLock) {
            isInitializationInProgress = isInitializing;
        }

        runOnUiThread(() -> {
            // Show/hide content overlay based on initialization state
            binding.contentOverlay.setVisibility(isInitializationInProgress ? View.VISIBLE : View.GONE);
            binding.contentOverlay.setAlpha(isInitializationInProgress ? 0.5f : 0f);

            if (isInitializationInProgress) {
                // During initialization, disable all interactive components
                disableAllInteractions();
                
                // Show initialization state in model name
                binding.modelNameText.setText("Initializing...");
                binding.modelNameText.setTextColor(getResources().getColor(R.color.text_primary, getTheme()));
            } else {
                // After initialization, enable components based on service flags
                
                // Enable basic UI components
                enableBasicComponents();
                
                // Handle LLM-dependent components
                if (AppConstants.LLM_ENABLED) {
                    enableLLMComponents();
                } else {
                    disableLLMComponents();
                }
                
                // Handle VLM-dependent components
                if (AppConstants.VLM_ENABLED) {
                    enableVLMComponents();
                } else {
                    disableVLMComponents();
                }
                
                // Handle ASR-dependent components
                if (AppConstants.ASR_ENABLED) {
                    enableASRComponents();
                } else {
                    disableASRComponents();
                }
                
                // Handle TTS-dependent components
                if (AppConstants.TTS_ENABLED) {
                    enableTTSComponents();
                } else {
                    disableTTSComponents();
                }
                
                // Update model name and status
                updateModelNameStatus();
            }
            
            // Force a layout pass to ensure all changes are applied
            binding.inputContainer.requestLayout();
            binding.inputContainer.invalidate();
        });
    }

    private void disableAllInteractions() {
        binding.inputContainer.setEnabled(false);
        binding.collapsedInput.setEnabled(false);
        binding.expandedInput.setEnabled(false);
        
        binding.messageInput.setEnabled(false);
        binding.messageInput.setFocusable(false);
        binding.messageInput.setFocusableInTouchMode(false);
        binding.messageInput.setAlpha(DISABLED_ALPHA);
        
        binding.messageInputExpanded.setEnabled(false);
        binding.messageInputExpanded.setFocusable(false);
        binding.messageInputExpanded.setFocusableInTouchMode(false);
        binding.messageInputExpanded.setAlpha(DISABLED_ALPHA);
        
        binding.historyButton.setEnabled(false);
        binding.historyButton.setClickable(false);
        binding.historyButton.setAlpha(DISABLED_ALPHA);
        
        binding.newConversationButton.setEnabled(false);
        binding.newConversationButton.setClickable(false);
        binding.newConversationButton.setAlpha(DISABLED_ALPHA);
        
        binding.attachButton.setEnabled(false);
        binding.attachButton.setAlpha(DISABLED_ALPHA);
        binding.attachButtonExpanded.setEnabled(false);
        binding.attachButtonExpanded.setAlpha(DISABLED_ALPHA);
        
        binding.voiceButton.setEnabled(false);
        binding.voiceButton.setAlpha(DISABLED_ALPHA);
        binding.voiceButtonExpanded.setEnabled(false);
        binding.voiceButtonExpanded.setAlpha(DISABLED_ALPHA);
        
        binding.sendButton.setEnabled(false);
        binding.sendButton.setAlpha(DISABLED_ALPHA);
        binding.sendButtonExpanded.setEnabled(false);
        binding.sendButtonExpanded.setAlpha(DISABLED_ALPHA);
        
        RecyclerView historyRecyclerView = findViewById(R.id.historyRecyclerView);
        if (historyRecyclerView != null) {
            historyRecyclerView.setEnabled(false);
            historyRecyclerView.setAlpha(DISABLED_ALPHA);
        }
    }

    private void enableBasicComponents() {
        binding.inputContainer.setEnabled(true);
        binding.collapsedInput.setEnabled(true);
        binding.expandedInput.setEnabled(true);
        
        binding.historyButton.setEnabled(true);
        binding.historyButton.setClickable(true);
        binding.historyButton.setAlpha(ENABLED_ALPHA);
        
        binding.newConversationButton.setEnabled(true);
        binding.newConversationButton.setClickable(true);
        binding.newConversationButton.setAlpha(ENABLED_ALPHA);
        
        RecyclerView historyRecyclerView = findViewById(R.id.historyRecyclerView);
        if (historyRecyclerView != null) {
            historyRecyclerView.setEnabled(true);
            historyRecyclerView.setAlpha(ENABLED_ALPHA);
            if (historyAdapter != null) {
                historyAdapter.notifyDataSetChanged();
            }
        }
    }

    private void updateModelNameStatus() {
        if (llmService != null) {
            String modelName = llmService.getModelName();
            String backend = llmService.getCurrentBackend();
            if (modelName != null && !modelName.isEmpty()) {
                String displayText = String.format("%s (%s)", modelName, ModelUtils.getBackendDisplayName(backend));
                binding.modelNameText.setText(displayText);
                binding.modelNameText.setTextColor(getResources().getColor(R.color.text_primary, getTheme()));
            } else {
                binding.modelNameText.setText("Unknown model");
            }
        } else {
            binding.modelNameText.setText("Model not available");
            binding.modelNameText.setTextColor(getResources().getColor(R.color.error, getTheme()));
        }
    }

    private boolean hasAudioPermission() {
        return checkSelfPermission(android.Manifest.permission.RECORD_AUDIO) == PackageManager.PERMISSION_GRANTED;
    }

    private void showIntroDialog() {
        Log.d(TAG, "Showing intro dialog");
        try {
            // Ensure we're on the main thread
            if (Looper.myLooper() != Looper.getMainLooper()) {
                new Handler(Looper.getMainLooper()).post(this::showIntroDialog);
                return;
            }

            // Check if activity is finishing
            if (isFinishing()) {
                Log.w(TAG, "Activity is finishing, skipping dialog");
                return;
            }

            IntroDialog dialog = new IntroDialog(this);
            
            // Set dialog window properties
            if (dialog.getWindow() != null) {
                // Set a semi-transparent dim background
                dialog.getWindow().setDimAmount(0.5f);
                // Set the background color
                dialog.getWindow().setBackgroundDrawable(new android.graphics.drawable.ColorDrawable(
                    getResources().getColor(R.color.background, getTheme())
                ));
            }
            
            // Set custom dismiss listener to start initialization
            dialog.setOnFinalButtonClickListener(() -> {
                // Only request RECORD_AUDIO permission if ASR is enabled
                if (AppConstants.ASR_ENABLED && !hasAudioPermission()) {
                    requestPermissions(new String[]{android.Manifest.permission.RECORD_AUDIO}, 
                        PERMISSION_REQUEST_CODE);
                } else {
                    startInitialization();
                }
            });
            
            dialog.setOnDismissListener(dialogInterface -> {
                Log.d(TAG, "Intro dialog dismissed");
            });
            
            dialog.show();
            
        } catch (Exception e) {
            Log.e(TAG, "Error showing intro dialog", e);
        }
    }

    private void enableASRComponents() {
        if (hasAudioPermission()) {
            binding.voiceButton.setEnabled(true);
            binding.voiceButton.setVisibility(View.VISIBLE);
            binding.voiceButton.setAlpha(ENABLED_ALPHA);
            binding.voiceButtonExpanded.setEnabled(true);
            binding.voiceButtonExpanded.setVisibility(View.VISIBLE);
            binding.voiceButtonExpanded.setAlpha(ENABLED_ALPHA);
        }
    }

    private void disableASRComponents() {
        binding.voiceButton.setEnabled(false);
        binding.voiceButton.setVisibility(View.GONE);
        binding.voiceButtonExpanded.setEnabled(false);
        binding.voiceButtonExpanded.setVisibility(View.GONE);
    }

    private void enableLLMComponents() {
        binding.messageInput.setEnabled(true);
        binding.messageInput.setFocusable(true);
        binding.messageInput.setFocusableInTouchMode(true);
        binding.messageInput.setAlpha(ENABLED_ALPHA);
        
        binding.messageInputExpanded.setEnabled(true);
        binding.messageInputExpanded.setFocusable(true);
        binding.messageInputExpanded.setFocusableInTouchMode(true);
        binding.messageInputExpanded.setAlpha(ENABLED_ALPHA);
        
        binding.sendButton.setEnabled(true);
        binding.sendButton.setAlpha(ENABLED_ALPHA);
        binding.sendButtonExpanded.setEnabled(true);
        binding.sendButtonExpanded.setAlpha(ENABLED_ALPHA);
    }

    private void disableLLMComponents() {
        binding.messageInput.setEnabled(false);
        binding.messageInput.setFocusable(false);
        binding.messageInput.setAlpha(DISABLED_ALPHA);
        binding.messageInputExpanded.setEnabled(false);
        binding.messageInputExpanded.setFocusable(false);
        binding.messageInputExpanded.setAlpha(DISABLED_ALPHA);
        binding.sendButton.setEnabled(false);
        binding.sendButton.setAlpha(DISABLED_ALPHA);
        binding.sendButtonExpanded.setEnabled(false);
        binding.sendButtonExpanded.setAlpha(DISABLED_ALPHA);
    }

    private void enableVLMComponents() {
        binding.attachButton.setEnabled(true);
        binding.attachButton.setVisibility(View.VISIBLE);
        binding.attachButton.setAlpha(ENABLED_ALPHA);
        binding.attachButtonExpanded.setEnabled(true);
        binding.attachButtonExpanded.setVisibility(View.VISIBLE);
        binding.attachButtonExpanded.setAlpha(ENABLED_ALPHA);
    }

    private void disableVLMComponents() {
        binding.attachButton.setEnabled(false);
        binding.attachButton.setVisibility(View.GONE);
        binding.attachButtonExpanded.setEnabled(false);
        binding.attachButtonExpanded.setVisibility(View.GONE);
    }

    private void enableTTSComponents() {
        chatAdapter.setTTSEnabled(true);
    }

    private void disableTTSComponents() {
        chatAdapter.setTTSEnabled(false);
    }
}<|MERGE_RESOLUTION|>--- conflicted
+++ resolved
@@ -578,13 +578,8 @@
                 handleTextMessage(message);
             }
             uiHandler.clearInput();
-<<<<<<< HEAD
-        } else if (AppConstants.AUDIO_CHAT_ENABLED) {
-            // Only start audio chat if AUDIO_CHAT_ENABLED is true and there's no pending text/image
-=======
         } else if (AppConstants.AUDIO_CHAT_ENABLED && AppConstants.ASR_ENABLED) {
             // Only start audio chat if both AUDIO_CHAT_ENABLED and ASR_ENABLED are true
->>>>>>> 7bb89a26
             startAudioChat();
         } else if (AppConstants.AUDIO_CHAT_ENABLED) {
             // Show a message if audio chat is enabled but ASR is disabled
