--- conflicted
+++ resolved
@@ -12,11 +12,9 @@
         minSdk = 31
         targetSdk = 35
         versionCode = 1
-        versionName = "1.0"
+        versionName = "1.0_main_llm"
 
         testInstrumentationRunner = "androidx.test.runner.AndroidJUnitRunner"
-<<<<<<< HEAD
-=======
         vectorDrawables {
             useSupportLibrary = true
         }
@@ -24,7 +22,6 @@
         ndk {
             abiFilters.addAll(listOf("arm64-v8a"))
         }
->>>>>>> 2cd0c892
     }
 
     buildTypes {
